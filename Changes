--- conflicted
+++ resolved
@@ -1,11 +1,8 @@
 Revision history for Perl extension RabbitFoot
 
-<<<<<<< HEAD
-=======
         - Fix errors in global destruction due to destruction order being
           random.
 
->>>>>>> f2e20acc
 1.01    Sun Mar 18 07:21:58 2010
         - fix bugs.
         - support channel.flow.
