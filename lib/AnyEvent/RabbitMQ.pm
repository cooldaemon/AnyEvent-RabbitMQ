--- conflicted
+++ resolved
@@ -16,33 +16,21 @@
 use AnyEvent::RabbitMQ::Channel;
 use AnyEvent::RabbitMQ::LocalQueue;
 
-<<<<<<< HEAD
 use Devel::GlobalDestruction;
 use namespace::clean;
 
-our $VERSION = '1.02';
-=======
 our $VERSION = '1.03';
->>>>>>> db644199
 
 sub new {
     my $class = shift;
     return bless {
-<<<<<<< HEAD
-        verbose     => 0,
-        @_,
-        _is_open    => 0,
-        _queue      => AnyEvent::RabbitMQ::LocalQueue->new,
-        _channels   => {},
-        _login_user => '',
-=======
         verbose            => 0,
         @_,
         _is_open           => 0,
         _queue             => AnyEvent::RabbitMQ::LocalQueue->new,
         _channels          => {},
+        _login_user        => '',
         _server_properties => {},
->>>>>>> db644199
     }, $class;
 }
 
